#!/usr/bin/env python
# vim: ts=4:sw=4:expandtab

# BleachBit
# Copyright (C) 2008-2018 Andrew Ziem
# https://www.bleachbit.org
#
# This program is free software: you can redistribute it and/or modify
# it under the terms of the GNU General Public License as published by
# the Free Software Foundation, either version 3 of the License, or
# (at your option) any later version.
#
# This program is distributed in the hope that it will be useful,
# but WITHOUT ANY WARRANTY; without even the implied warranty of
# MERCHANTABILITY or FITNESS FOR A PARTICULAR PURPOSE.  See the
# GNU General Public License for more details.
#
# You should have received a copy of the GNU General Public License
# along with this program.  If not, see <http://www.gnu.org/licenses/>.

from __future__ import absolute_import, print_function

import bleachbit

from bleachbit.Cleaner import backends, register_cleaners
from bleachbit.GuiPreferences import PreferencesDialog
from bleachbit.Options import options
from bleachbit import _, APP_NAME, appicon_path, portable_mode
from bleachbit import Cleaner, FileUtilities
from bleachbit import GuiBasic

import logging
import os
import sys
import threading
import time
import types

from gi.repository import Gtk, Gdk, GObject, GLib, Gio

if 'nt' == os.name:
    from bleachbit import Windows

logger = logging.getLogger(__name__)


def threaded(func):
    """Decoration to create a threaded function"""
    def wrapper(*args):
        thread = threading.Thread(target=func, args=args)
        thread.start()
    return wrapper


class Bleachbit(Gtk.Application):
    _window = None

    def __init__(self, uac=True, shred_paths=None, exit=False):
        if uac and 'nt' == os.name and Windows.elevate_privileges():
            # privileges escalated in other process
            sys.exit(0)
        Gtk.Application.__init__(self, application_id='org.gnome.Bleachbit', flags=Gio.ApplicationFlags.FLAGS_NONE)
        if not exit:
            from bleachbit import RecognizeCleanerML
            RecognizeCleanerML.RecognizeCleanerML()
            register_cleaners()
        GObject.threads_init()

        if shred_paths:
            self.shred_paths(shred_paths)
            return
        if 'nt' == os.name:
            # BitDefender false positive.  BitDefender didn't mark BleachBit as infected or show
            # anything in its log, but sqlite would fail to import unless BitDefender was in "game mode."
            # https://www.bleachbit.org/forum/074-fails-errors
            try:
                import sqlite3
            except ImportError:
                logger.exception(_("Error loading the SQLite module: the antivirus software may be blocking it."))
        if 'posix' == os.name and bleachbit.expanduser('~') == '/root':
            self.append_text(
                _('You are running BleachBit with administrative privileges for cleaning shared parts of the system, and references to the user profile folder will clean only the root account.'))
        if 'nt' == os.name and options.get('shred'):
            from win32com.shell.shell import IsUserAnAdmin
            if not IsUserAnAdmin():
                self.append_text(
                    _('Run BleachBit with administrator privileges to improve the accuracy of overwriting the contents of files.'))
                self.append_text('\n')
        if exit:
            # This is used for automated testing of whether the GUI can start.
            print('Success')
            GObject.idle_add(lambda: self.quit(), priority=GObject.PRIORITY_LOW)

    def build_app_menu(self):
        builder = Gtk.Builder()
        builder.add_from_file(os.path.join(bleachbit.bleachbit_exe_path, 'data', 'app-menu.ui'))
        menu = builder.get_object('app-menu')
        self.set_app_menu(menu)

        # set up mappings between <attribute name="action"> in app-menu.ui and methods in this class
        actions = {'shredFiles': self.cb_shred_file,
                   'shredFolders': self.cb_shred_folder,
                   'wipeFreeSpace': self.cb_wipe_free_space,
                   'shredQuit': self.cb_shred_quit,
                   'preferences': self.cb_preferences_dialog,
                   'diagnostics': self.diagnostic_dialog,
                   'about': self.about,
                   'quit': self.quit}

        for actionName, callback in actions.items():
            action = Gio.SimpleAction.new(actionName, None)
            action.connect('activate', callback)
            self.add_action(action)

        # help needs more parameters and needs to be declared separately
        helpAction = Gio.SimpleAction.new('help', None)
        helpAction.connect('activate', GuiBasic.open_url, bleachbit.help_contents_url, self._window)
        self.add_action(helpAction)

    def cb_shred_file(self, action, param):
        """Callback for shredding a file"""

        # get list of files
        paths = GuiBasic.browse_files(self._window, _("Choose files to shred"))
        if not paths:
            return
        GUI.shred_paths(self._window, paths)

    def cb_shred_folder(self, action, param):
        """Callback for shredding a folder"""

        paths = GuiBasic.browse_folder(self._window,
                                       _("Choose folder to shred"),
                                       multiple=True,
                                       stock_button=_('_Delete'))
        if not paths:
            return
        GUI.shred_paths(self._window, paths)

    def cb_shred_quit(self, action):
        """Shred settings (for privacy reasons) and quit"""
        # build a list of paths to delete
        paths = []
        if 'nt' == os.name and portable_mode:
            # in portable mode on Windows, the options directory includes
            # executables
            paths.append(bleachbit.options_file)
        else:
            paths.append(bleachbit.options_dir)

        # prompt the user to confirm
        if not self.shred_paths(paths):
            logger.debug('user aborted shred')
            # aborted
            return

        # in portable mode, rebuild a minimal bleachbit.ini
        if 'nt' == os.name and portable_mode:
            with open(bleachbit.options_file, 'w') as f:
                f.write('[Portable]\n')

        # Quit the application through the idle loop to allow the worker
        # to delete the files.  Use the lowest priority because the worker
        # uses the standard priority.  Otherwise, this will quit before
        # the files are deleted.
        GLib.idle_add(
            lambda: Gtk.main_quit(), priority=GObject.PRIORITY_LOW)

    def cb_wipe_free_space(self, action, param):
        """callback to wipe free space in arbitrary folder"""
        path = GuiBasic.browse_folder(self._window,
                                      _("Choose a folder"),
                                      multiple=False, stock_button=_('_OK'))
        if not path:
            # user cancelled
            return

        backends['_gui'] = Cleaner.create_wipe_cleaner(path)

        # execute
        operations = {'_gui': ['free_disk_space']}
        self.preview_or_run_operations(True, operations)

    def cb_preferences_dialog(self, action, param):
        """Callback for preferences dialog"""
        pref = PreferencesDialog(self._window, self._window.cb_refresh_operations)
        pref.run()

    def about(self, action, param):
        """Create and show the about dialog"""

        dialog = Gtk.AboutDialog(comments='Program to clean unnecessary files',
                                 copyright='Copyright (C) 2008-2016 Andrew Ziem',
                                 name=APP_NAME,
                                 version=bleachbit.APP_VERSION,
                                 website=bleachbit.APP_URL,
                                 transient_for=self._window)
        try:
            with open(bleachbit.license_filename) as f:
                dialog.set_license(f.read())
        except IOError:
            dialog.set_license(
                _("GNU General Public License version 3 or later.\nSee http://www.gnu.org/licenses/gpl-3.0.txt"))
        #dialog.set_name(APP_NAME)
        # TRANSLATORS: Maintain the names of translators here.
        # Launchpad does this automatically for translations
        # typed in Launchpad. This is a special string shown
        # in the 'About' box.
        dialog.set_translator_credits(_("translator-credits"))
        if appicon_path and os.path.exists(appicon_path):
            icon = Gtk.Image.new_from_file(appicon_path)
            dialog.set_logo(icon.get_pixbuf())
        dialog.run()
        dialog.hide()

    def do_startup(self):
        Gtk.Application.do_startup(self)

        self.build_app_menu()

    def quit(self, action=None, param=None):
        self._window.destroy()

    def diagnostic_dialog(self, action, param):
        """Show diagnostic information"""
        dialog = Gtk.Dialog(_("System information"))
        dialog.set_default_size(600, 400)
        txtbuffer = Gtk.TextBuffer()
        from bleachbit import Diagnostic
        txt = Diagnostic.diagnostic_info()
        txtbuffer.set_text(txt)
        textview = Gtk.TextView.new_with_buffer(txtbuffer)
        textview.set_editable(False)
        swindow = Gtk.ScrolledWindow()
        swindow.set_policy(Gtk.PolicyType.AUTOMATIC, Gtk.PolicyType.AUTOMATIC)
        swindow.add_with_viewport(textview)
        dialog.vbox.pack_start(swindow, True, True, 0)
        dialog.add_buttons(Gtk.STOCK_COPY, 100, Gtk.STOCK_CLOSE, Gtk.ResponseType.CLOSE)
        dialog.show_all()
        while True:
            rc = dialog.run()
            if 100 == rc:
                clipboard = Gtk.Clipboard.get(Gdk.SELECTION_CLIPBOARD)
                clipboard.set_text(txt, -1)
            else:
                break
        dialog.hide()

    def do_activate(self):
        if not self._window:
            self._window = GUI(application=self,title=APP_NAME)
        self._window.present()


class TreeInfoModel:
    """Model holds information to be displayed in the tree view"""

    def __init__(self):
        self.tree_store = Gtk.TreeStore(
            GObject.TYPE_STRING, GObject.TYPE_BOOLEAN, GObject.TYPE_PYOBJECT, GObject.TYPE_STRING)
        if None == self.tree_store:
            raise Exception("cannot create tree store")
        self.row_changed_handler_id = None
        self.refresh_rows()
        self.tree_store.set_sort_func(3, self.sort_func)
        self.tree_store.set_sort_column_id(3, Gtk.SortType.ASCENDING)

    def get_model(self):
        """Return the tree store"""
        return self.tree_store

    def on_row_changed(self, __treemodel, path, __iter):
        """Event handler for when a row changes"""
        parent = self.tree_store[path[0]][2]
        child = None
        if 2 == len(path):
            child = self.tree_store[path][2]
        value = self.tree_store[path][1]
        options.set_tree(parent, child, value)

    def refresh_rows(self):
        """Clear rows (cleaners) and add them fresh"""
        if None != self.row_changed_handler_id:
            self.tree_store.disconnect(self.row_changed_handler_id)
        self.tree_store.clear()
        for key in sorted(backends):
            if not any(backends[key].get_options()):
                # localizations has no options, so it should be hidden
                # https://github.com/az0/bleachbit/issues/110
                continue
            c_name = backends[key].get_name()
            c_id = backends[key].get_id()
            c_value = options.get_tree(c_id, None)
            if not c_value and options.get('auto_hide') and backends[key].auto_hide():
                logger.debug("automatically hiding cleaner '%s'", c_id)
                continue
            parent = self.tree_store.append(None, (c_name, c_value, c_id, ""))
            for (o_id, o_name) in backends[key].get_options():
                o_value = options.get_tree(c_id, o_id)
                self.tree_store.append(parent, (o_name, o_value, o_id, ""))
        self.row_changed_handler_id = self.tree_store.connect("row-changed",
                                                              self.on_row_changed)

    def sort_func(self, model, iter1, iter2, user_data):
        """Sort the tree by the display name"""
        s1 = model[iter1][0].lower()
        s2 = model[iter2][0].lower()
        if s1 == s2:
            return 0
        if s1 > s2:
            return 1
        return -1


class TreeDisplayModel:
    """Displays the info model in a view"""

    def make_view(self, model, parent, context_menu_event):
        """Create and return a TreeView object"""
        self.view = Gtk.TreeView.new_with_model(model)

        # hide headers
        self.view.set_headers_visible(False)

        # listen for right click (context menu)
        self.view.connect("button_press_event", context_menu_event)

        # first column
        self.renderer0 = Gtk.CellRendererText()
        self.column0 = Gtk.TreeViewColumn(_("Name"), self.renderer0, text=0)
        self.view.append_column(self.column0)
        self.view.set_search_column(0)

        # second column
        self.renderer1 = Gtk.CellRendererToggle()
        self.renderer1.set_property('activatable', True)
        self.renderer1.connect('toggled', self.col1_toggled_cb, model, parent)
        self.column1 = Gtk.TreeViewColumn(_("Active"), self.renderer1)
        self.column1.add_attribute(self.renderer1, "active", 1)
        self.view.append_column(self.column1)

        # third column
        self.renderer2 = Gtk.CellRendererText()
        if hasattr(self.renderer2, 'set_alignment'):
            # requires PyGTK 2.22
            # http://www.pygtk.org/pygtk2reference/class-gtkcellrenderer.html#method-gtkcellrenderer--set-alignment
            self.renderer2.set_alignment(1.0, 0.0)
        # TRANSLATORS: Size is the label for the column that shows how
        # much space an option would clean or did clean
        self.column2 = Gtk.TreeViewColumn(_("Size"), self.renderer2, text=3)
        self.column2.set_alignment(1.0)
        self.view.append_column(self.column2)

        # finish
        self.view.expand_all()
        return self.view

    def set_cleaner(self, path, model, parent_window, value=None):
        """Activate or deactive option of cleaner."""
        if None == value:
            # if not value given, toggle current value
            value = not model[path][1]
        assert(type(value) is types.BooleanType)
        assert(type(model) is Gtk.TreeStore)
        cleaner_id = None
        i = path
        if type(i) is str:
            # type is either str or gtk.TreeIter
            i = model.get_iter(path)
        parent = model.iter_parent(i)
        if None != parent:
            # this is an option (child), not a cleaner (parent)
            cleaner_id = model[parent][2]
            option_id = model[path][2]
        if cleaner_id and value:
            # when toggling an option, present any warnings
            warning = backends[cleaner_id].get_warning(option_id)
            # TRANSLATORS: %(cleaner) may be Firefox, System, etc.
            # %(option) may be cache, logs, cookies, etc.
            # %(warning) may be 'This option is really slow'
            msg = _("Warning regarding %(cleaner)s - %(option)s:\n\n%(warning)s") % \
                {'cleaner': model[parent][0],
                 'option': model[path][0],
                 'warning': warning}
            if warning:
                resp = GuiBasic.message_dialog(parent_window,
                                               msg,
                                               Gtk.MessageType.WARNING, Gtk.ButtonsType.OK_CANCEL)
                if Gtk.ResponseType.OK != resp:
                    # user cancelled, so don't toggle option
                    return
        model[path][1] = value

    def col1_toggled_cb(self, cell, path, model, parent_window):
        """Callback for toggling cleaners"""
        self.set_cleaner(path, model, parent_window)
        i = model.get_iter(path)
        # if toggled on, enable the parent
        parent = model.iter_parent(i)
        if None != parent and model[path][1]:
            model[parent][1] = True
        # if all siblings toggled off, disable the parent
        if parent and not model[path][1]:
            sibling = model.iter_nth_child(parent, 0)
            any_true = False
            while sibling:
                if model[sibling][1]:
                    any_true = True
                sibling = model.iter_next(sibling)
            if not any_true:
                model[parent][1] = False
        # if toggled and has children, do the same for each child
        child = model.iter_children(i)
        while child:
            self.set_cleaner(child, model, parent_window, model[path][1])
            child = model.iter_next(child)
        return


class GtkLoggerHandler(logging.Handler):
    def __init__(self, append_text):
        logging.Handler.__init__(self)
        self.append_text = append_text
        self.min_level = logging.WARNING
        if '--debug-log' in sys.argv:
            self.min_level = logging.DEBUG

    def emit(self, record):
        if record.levelno < self.min_level:
            return
        tag = 'error' if record.levelno >= logging.WARNING else None
        msg = record.getMessage()
        if record.exc_text:
            msg = msg + '\n' + record.exc_text
        self.append_text(msg + '\n', tag)


class GUI(Gtk.ApplicationWindow):
    """The main application GUI"""

    def __init__(self, *args, **kwargs):
        super(GUI, self).__init__(*args, **kwargs)

        from bleachbit import RecognizeCleanerML
        RecognizeCleanerML.RecognizeCleanerML()
        register_cleaners()

        self.populate_window()

        # Redirect logging to the GUI.
        bb_logger = logging.getLogger('bleachbit')
        gtklog = GtkLoggerHandler(self.append_text)
        bb_logger.addHandler(gtklog)
        if 'nt' == os.name and 'windows_exe' == getattr(sys, 'frozen', None):
            # On Microsoft Windows this avoids py2exe redirecting stderr to
            # bleachbit.exe.log.
            # sys.frozen = console_exe means the console is shown
            from bleachbit import logger_sh
            bb_logger.removeHandler(logger_sh)

        if options.get("first_start") and 'posix' == os.name:
            pref = PreferencesDialog(self, self.cb_refresh_operations)
            pref.run()
            options.set('first_start', False)
        if bleachbit.online_update_notification_enabled and options.get("check_online_updates"):
            self.check_online_updates()
        if 'nt' == os.name:
            # BitDefender false positive.  BitDefender didn't mark BleachBit as infected or show
            # anything in its log, but sqlite would fail to import unless BitDefender was in "game mode."
            # http://bleachbit.sourceforge.net/forum/074-fails-errors
            try:
                import sqlite3
            except ImportError as e:
                print(e)
                print(dir(e))
                self.append_text(
                    _("Error loading the SQLite module: the antivirus software may be blocking it."), 'error')

    def shred_paths(self, paths):
        """Shred file or folders

        If user confirms and files are deleted, returns True.  If
        user aborts, returns False.
        """
        # create a temporary cleaner object
        backends['_gui'] = Cleaner.create_simple_cleaner(paths)

        # preview and confirm
        operations = {'_gui': ['files']}
        self.preview_or_run_operations(False, operations)

        if GuiBasic.delete_confirmation_dialog(self, mention_preview=False):
            # delete
            self.preview_or_run_operations(True, operations)
            return True

        # user aborted
        return False

    def append_text(self, text, tag=None, __iter=None):
        """Add some text to the main log"""
        if not __iter:
            __iter = self.textbuffer.get_end_iter()
        if tag:
            self.textbuffer.insert_with_tags_by_name(__iter, text, tag)
        else:
            self.textbuffer.insert(__iter, text)
        # Scroll to end.  If the command is run directly instead of
        # through the idle loop, it may only scroll most of the way
        # as seen on Ubuntu 9.04 with Italian and Spanish.
        GLib.idle_add(lambda:
                      self.textview.scroll_mark_onscreen(
                          self.textbuffer.get_insert()))

    def on_selection_changed(self, selection):
        """When the tree view selection changed"""
        model = self.view.get_model()
        selected_rows = selection.get_selected_rows()
        if 0 == len(selected_rows[1]):
            # happens when searching in the tree view
            return
        paths = selected_rows[1][0]
        row = paths[0]
        name = model[row][0]
        cleaner_id = model[row][2]
        self.progressbar.hide()
        description = backends[cleaner_id].get_description()
        self.textbuffer.set_text("")
        self.append_text(name + "\n", 'operation')
        if not description:
            description = ""
        self.append_text(description + "\n\n\n", 'description')
        for (label, description) in backends[cleaner_id].get_option_descriptions():
            self.append_text(label, 'option_label')
            if description:
                self.append_text(': ', 'option_label')
                self.append_text(description)
            self.append_text("\n\n")

    def get_selected_operations(self):
        """Return a list of the IDs of the selected operations in the tree view"""
        ret = []
        model = self.tree_store.get_model()
        path = Gtk.TreePath(0)
        __iter = model.get_iter(path)
        while __iter:
            if model[__iter][1]:
                ret.append(model[__iter][2])
            __iter = model.iter_next(__iter)
        return ret

    def get_operation_options(self, operation):
        """For the given operation ID, return a list of the selected option IDs."""
        ret = []
        model = self.tree_store.get_model()
        path = Gtk.TreePath(0)
        __iter = model.get_iter(path)
        while __iter:
            if operation == model[__iter][2]:
                iterc = model.iter_children(__iter)
                if None == iterc:
                    return None
                while iterc:
                    if model[iterc][1]:
                        # option is enabled
                        ret.append(model[iterc][2])
                    iterc = model.iter_next(iterc)
                return ret
            __iter = model.iter_next(__iter)
        return None

    def set_sensitive(self, true):
        """Disable commands while an operation is running"""
        self.headerbar.set_sensitive(true)
        self.view.set_sensitive(true)

    def run_operations(self, __widget):
        """Event when the 'delete' toolbar button is clicked."""
        # fixme: should present this dialog after finding operations

        # Disable delete confirmation message.
        # if the option is selected under preference.

        if options.get("delete_confirmation"):
            if not GuiBasic.delete_confirmation_dialog(self, True):
                return
        self.preview_or_run_operations(True)

    def preview_or_run_operations(self, really_delete, operations=None):
        """Preview operations or run operations (delete files)"""

        assert(isinstance(really_delete, bool))
        from bleachbit import Worker
        self.start_time = None
        if None == operations:
            operations = {}
            for operation in self.get_selected_operations():
                operations[operation] = self.get_operation_options(operation)
        assert(isinstance(operations, dict))
        if 0 == len(operations):
            GuiBasic.message_dialog(self,
                                    _("You must select an operation"),
                                    Gtk.MessageType.WARNING, Gtk.ButtonsType.OK)
            return
        try:
            self.set_sensitive(False)
            self.textbuffer.set_text("")
            self.progressbar.show()
            self.worker = Worker.Worker(self, really_delete, operations)
        except Exception:
            logger.exception('Error in Worker()')
        else:
            self.start_time = time.time()
            worker = self.worker.run()
            GLib.idle_add(worker.next)

    def worker_done(self, worker, really_delete):
        """Callback for when Worker is done"""
        self.progressbar.set_text("")
        self.progressbar.set_fraction(1)
        self.progressbar.set_text(_("Done."))
        self.textview.scroll_mark_onscreen(self.textbuffer.get_insert())
        self.set_sensitive(True)

        # Close the program after cleaning is completed.
        # if the option is selected under preference.

        if really_delete:
            if options.get("exit_done"):
                sys.exit()

        # notification for long-running process
        elapsed = (time.time() - self.start_time)
        logger.debug('elapsed time: %d seconds', elapsed)
        if elapsed < 10 or self.is_active():
            return
        try:
<<<<<<< HEAD
            import pynotify
        except ImportError:
            logger.debug('pynotify not available')
=======
            import gi
            gi.require_version('Notify', '0.7')
            from gi.repository import Notify
        except:
            logger.debug('Notify not available')
>>>>>>> 826dde6b
        else:
            if Notify.init(APP_NAME):
                notify = Notify.Notification.new('BleachBit', _("Done."), 'bleachbit')
                notify.show()
                notify.set_timeout(10000)

<<<<<<< HEAD
    def about(self, __event):
        """Create and show the about dialog"""
        if 'nt' != os.name and (2, 16, 6) != gtk.gtk_version:
            # workaround for broken GTK+
            # (https://bugs.launchpad.net/bleachbit/+bug/797012)
            gtk.about_dialog_set_url_hook(lambda dialog,
                                          link: GuiBasic.open_url(link, self.window, False))
        dialog = gtk.AboutDialog()
        dialog.set_comments(_("Program to clean unnecessary files"))
        dialog.set_copyright("Copyright (C) 2008-2018 Andrew Ziem")
        try:
            with open(bleachbit.license_filename) as f:
                dialog.set_license(f.read())
        except (IOError, TypeError):
            # In case the license file cannot be read, there will be an
            # IOError. In case the license file does not exist, the filename
            # will be none, causing a TypeError.
            dialog.set_license(
                _("GNU General Public License version 3 or later.\nSee http://www.gnu.org/licenses/gpl-3.0.txt"))
        dialog.set_name(APP_NAME)
        # TRANSLATORS: Maintain the names of translators here.
        # Launchpad does this automatically for translations
        # typed in Launchpad. This is a special string shown
        # in the 'About' box.
        dialog.set_translator_credits(_("translator-credits"))
        dialog.set_version(bleachbit.APP_VERSION)
        dialog.set_website(bleachbit.APP_URL)
        dialog.set_transient_for(self.window)
        if appicon_path and os.path.exists(appicon_path):
            icon = gtk.gdk.pixbuf_new_from_file(appicon_path)
            dialog.set_logo(icon)
        dialog.run()
        dialog.hide()

    def diagnostic_dialog(self, parent):
        """Show diagnostic information"""
        dialog = gtk.Dialog(_("System information"), parent)
        dialog.resize(600, 400)
        txtbuffer = gtk.TextBuffer()
        from bleachbit import Diagnostic
        txt = Diagnostic.diagnostic_info()
        txtbuffer.set_text(txt)
        textview = gtk.TextView(txtbuffer)
        textview.set_editable(False)
        swindow = gtk.ScrolledWindow()
        swindow.set_policy(gtk.POLICY_AUTOMATIC, gtk.POLICY_AUTOMATIC)
        swindow.add_with_viewport(textview)
        dialog.vbox.pack_start(swindow)
        dialog.add_buttons(
            gtk.STOCK_COPY, 100, gtk.STOCK_CLOSE, gtk.RESPONSE_CLOSE)
        dialog.show_all()
        while True:
            rc = dialog.run()
            if 100 == rc:
                clipboard = gtk.clipboard_get()
                clipboard.set_text(txt)
            else:
                break
        dialog.hide()

=======
>>>>>>> 826dde6b
    def create_operations_box(self):
        """Create and return the operations box (which holds a tree view)"""
        scrolled_window = Gtk.ScrolledWindow()
        scrolled_window.set_policy(Gtk.PolicyType.NEVER, Gtk.PolicyType.AUTOMATIC)
        self.tree_store = TreeInfoModel()
        display = TreeDisplayModel()
        mdl = self.tree_store.get_model()
        self.view = display.make_view(
            mdl, self, self.context_menu_event)
        self.view.get_selection().connect("changed", self.on_selection_changed)
        scrolled_window.add(self.view)
        return scrolled_window

    def cb_refresh_operations(self):
        """Callback to refresh the list of cleaners"""
        # reload cleaners from disk
        register_cleaners()
        # update tree view
        self.tree_store.refresh_rows()
        # expand tree view
        self.view.expand_all()
        # remove from idle loop (see GObject.idle_add)
        return False

    def cb_run_option(self, widget, really_delete, cleaner_id, option_id):
        """Callback from context menu to delete/preview a single option"""
        operations = {cleaner_id: [option_id]}

        # preview
        if not really_delete:
            self.preview_or_run_operations(False, operations)
            return

        # delete
        if GuiBasic.delete_confirmation_dialog(self, mention_preview=False):
            self.preview_or_run_operations(True, operations)
            return

    def cb_wipe_free_space(self, action):
        """callback to wipe free space in arbitrary folder"""
        path = GuiBasic.browse_folder(self,
                                      _("Choose a folder"),
                                      multiple=False, stock_button=Gtk.STOCK_OK)
        if not path:
            # user cancelled
            return

        backends['_gui'] = Cleaner.create_wipe_cleaner(path)

        # execute
        operations = {'_gui': ['free_disk_space']}
        self.preview_or_run_operations(True, operations)

    def context_menu_event(self, treeview, event):
        """When user right clicks on the tree view"""
        if event.button != 3:
            return False
        pathinfo = treeview.get_path_at_pos(int(event.x), int(event.y))
        if None == pathinfo:
            return False
        path, col, cellx, celly = pathinfo
        treeview.grab_focus()
        treeview.set_cursor(path, col, 0)
        # context menu applies only to children, not parents
        if 2 != len(path):
            return False
        # find the seleted option
        model = treeview.get_model()
        option_id = model[path][2]
        cleaner_id = model[path[0]][2]
        # make a menu
        menu = Gtk.Menu()
        # TRANSLATORS: this is the context menu
        preview_item = Gtk.MenuItem(label=_("Preview"))
        preview_item.connect('activate', self.cb_run_option,
                             False, cleaner_id, option_id)
        menu.append(preview_item)
        # TRANSLATORS: this is the context menu
        clean_item = Gtk.MenuItem(label=_("Clean"))
        clean_item.connect('activate', self.cb_run_option,
                           True, cleaner_id, option_id)
        menu.append(clean_item)

        # show the context menu
        menu.attach_to_widget(treeview, menu.destroy)
        menu.show_all()
        menu.popup(None, None, None, None, event.button, event.time)
        return True

    def setup_drag_n_drop(self):
        def cb_drag_data_received(widget, context, x, y, data, info, time):
            print('drop')
            if info == 80:
                import urlparse
                import urllib
                uri = data.get_data().strip('\r\n\x00')
                assert (type(uri) is str)
                file_urls = uri.split("\n")
                file_paths = []
                for file_url in file_urls:
                    # strip needed to remove "\r"
                    file_url = file_url.strip()
                    parsed_url = urlparse.urlparse(file_url)
                    if parsed_url.scheme == "file":
                        file_path = urllib.url2pathname(parsed_url.path)
                        file_path_unicode = file_path.decode("utf-8")
                        file_paths.append(file_path_unicode)
                self.shred_paths(file_paths)

        self.drag_dest_set(Gtk.DestDefaults.MOTION | Gtk.DestDefaults.HIGHLIGHT | Gtk.DestDefaults.DROP,
                           [Gtk.TargetEntry.new("text/uri-list", 0, 80)], Gdk.DragAction.COPY)
        self.connect('drag_data_received', cb_drag_data_received)

    def update_progress_bar(self, status):
        """Callback to update the progress bar with number or text"""
        if type(status) is float:
            self.progressbar.set_fraction(status)
        elif (type(status) is str) or (type(status) is unicode):
            self.progressbar.set_text(status)
        else:
            raise RuntimeError('unexpected type: ' + str(type(status)))

    def update_item_size(self, option, option_id, bytes_removed):
        """Update size in tree control"""
        model = self.view.get_model()

        text = FileUtilities.bytes_to_human(bytes_removed)
        if 0 == bytes_removed:
            text = ""

        __iter = model.get_iter(Gtk.TreePath(0))
        while __iter:
            if model[__iter][2] == option:
                if option_id == -1:
                    model[__iter][3] = text
                else:
                    child = model.iter_children(__iter)
                    while child:
                        if model[child][2] == option_id:
                            model[child][3] = text
                        child = model.iter_next(child)
            __iter = model.iter_next(__iter)

    def update_total_size(self, bytes_removed):
        """Callback to update the total size cleaned"""
        context_id = self.status_bar.get_context_id('size')
        text = FileUtilities.bytes_to_human(bytes_removed)
        if 0 == bytes_removed:
            text = ""
        self.status_bar.push(context_id, text)

    def create_headerbar(self):
        """Create the headerbar"""
        hb = Gtk.HeaderBar()
        hb.props.show_close_button = True
        hb.props.title = APP_NAME

        box = Gtk.Box()
        Gtk.StyleContext.add_class(box.get_style_context(), "linked")

        # create the preview button
        preview_icon = Gio.ThemedIcon(name='edit-find')


        # TRANSLATORS: This is the preview button on the main window.  It
        # previews changes.
        preview_button = Gtk.Button()
        preview_button.add(Gtk.Image.new_from_gicon(preview_icon, Gtk.IconSize.BUTTON))
        preview_button.connect('clicked', lambda *dummy: self.preview_or_run_operations(False))
        preview_button.set_tooltip_text(
            _("Preview files in the selected operations (without deleting any files)"))
        box.add(preview_button)

        # create the delete button
        run_button = Gtk.Button()
        icon = Gio.ThemedIcon(name="edit-clear-all-symbolic")
        # TRANSLATORS: This is the clean button on the main window.
        # It makes permanent changes: usually deleting files, sometimes
        # altering them.
        run_button.add(Gtk.Image.new_from_gicon(icon, Gtk.IconSize.BUTTON))
        run_button.set_tooltip_text(_("Clean files in the selected operations"))
        run_button.connect("clicked", self.run_operations)
        box.add(run_button)

        hb.pack_start(box)
        return hb

    def populate_window(self):
        """Create the main application window"""
        self.resize(800, 600)
        self.set_position(Gtk.WindowPosition.CENTER)
        if appicon_path and os.path.exists(appicon_path):
            self.set_icon_from_file(appicon_path)

        # add headerbar
        self.headerbar = self.create_headerbar()
        self.set_titlebar(self.headerbar)

        # split main window twice
        hbox = Gtk.Box(homogeneous=False)
        vbox = Gtk.Box(orientation=Gtk.Orientation.VERTICAL, homogeneous=False)
        self.add(vbox)
        vbox.add(hbox)

        # add operations to left
        operations = self.create_operations_box()
        hbox.pack_start(operations, False, True, 0)

        # create the right side of the window
        right_box = Gtk.Box(orientation=Gtk.Orientation.VERTICAL)
        self.progressbar = Gtk.ProgressBar()
        right_box.pack_start(self.progressbar, False, True, 0)

        # add output display on right
        self.textbuffer = Gtk.TextBuffer()
        swindow = Gtk.ScrolledWindow()
        swindow.set_policy(Gtk.PolicyType.AUTOMATIC, Gtk.PolicyType.AUTOMATIC)
        swindow.set_property('expand', True)
        self.textview = Gtk.TextView.new_with_buffer(self.textbuffer)
        self.textview.set_editable(False)
        self.textview.set_wrap_mode(Gtk.WrapMode.WORD)
        swindow.add(self.textview)
        right_box.add(swindow)
        hbox.add(right_box)

        # add markup tags
        tt = self.textbuffer.get_tag_table()

        style_operation = Gtk.TextTag.new('operation')
        style_operation.set_property('size-points', 14)
        style_operation.set_property('weight', 700)
        style_operation.set_property('pixels-above-lines', 10)
        style_operation.set_property('justification', Gtk.Justification.CENTER)
        tt.add(style_operation)

        style_description = Gtk.TextTag.new('description')
        style_description.set_property('justification', Gtk.Justification.CENTER)
        tt.add(style_description)

        style_option_label = Gtk.TextTag.new('option_label')
        style_option_label.set_property('weight', 700)
        style_option_label.set_property('left-margin', 20)
        tt.add(style_option_label)

        style_operation = Gtk.TextTag.new('error')
        style_operation.set_property('foreground', '#b00000')
        tt.add(style_operation)

        self.status_bar = Gtk.Statusbar()
        vbox.add(self.status_bar)
        # setup drag&drop
        self.setup_drag_n_drop()
        # done
        self.show_all()
        self.progressbar.hide()
        return

    @threaded
    def check_online_updates(self):
        """Check for software updates in background"""
        from bleachbit import Update
        try:
            updates = Update.check_updates(options.get('check_beta'),
                                           options.get('update_winapp2'),
                                           self.append_text,
                                           lambda: GLib.idle_add(self.cb_refresh_operations))
            if updates:
                GLib.idle_add(
                    lambda: Update.update_dialog(self, updates))
        except Exception:
            logger.exception(_("Error when checking for updates: "))<|MERGE_RESOLUTION|>--- conflicted
+++ resolved
@@ -635,86 +635,17 @@
         if elapsed < 10 or self.is_active():
             return
         try:
-<<<<<<< HEAD
-            import pynotify
-        except ImportError:
-            logger.debug('pynotify not available')
-=======
             import gi
             gi.require_version('Notify', '0.7')
             from gi.repository import Notify
         except:
             logger.debug('Notify not available')
->>>>>>> 826dde6b
         else:
             if Notify.init(APP_NAME):
                 notify = Notify.Notification.new('BleachBit', _("Done."), 'bleachbit')
                 notify.show()
                 notify.set_timeout(10000)
 
-<<<<<<< HEAD
-    def about(self, __event):
-        """Create and show the about dialog"""
-        if 'nt' != os.name and (2, 16, 6) != gtk.gtk_version:
-            # workaround for broken GTK+
-            # (https://bugs.launchpad.net/bleachbit/+bug/797012)
-            gtk.about_dialog_set_url_hook(lambda dialog,
-                                          link: GuiBasic.open_url(link, self.window, False))
-        dialog = gtk.AboutDialog()
-        dialog.set_comments(_("Program to clean unnecessary files"))
-        dialog.set_copyright("Copyright (C) 2008-2018 Andrew Ziem")
-        try:
-            with open(bleachbit.license_filename) as f:
-                dialog.set_license(f.read())
-        except (IOError, TypeError):
-            # In case the license file cannot be read, there will be an
-            # IOError. In case the license file does not exist, the filename
-            # will be none, causing a TypeError.
-            dialog.set_license(
-                _("GNU General Public License version 3 or later.\nSee http://www.gnu.org/licenses/gpl-3.0.txt"))
-        dialog.set_name(APP_NAME)
-        # TRANSLATORS: Maintain the names of translators here.
-        # Launchpad does this automatically for translations
-        # typed in Launchpad. This is a special string shown
-        # in the 'About' box.
-        dialog.set_translator_credits(_("translator-credits"))
-        dialog.set_version(bleachbit.APP_VERSION)
-        dialog.set_website(bleachbit.APP_URL)
-        dialog.set_transient_for(self.window)
-        if appicon_path and os.path.exists(appicon_path):
-            icon = gtk.gdk.pixbuf_new_from_file(appicon_path)
-            dialog.set_logo(icon)
-        dialog.run()
-        dialog.hide()
-
-    def diagnostic_dialog(self, parent):
-        """Show diagnostic information"""
-        dialog = gtk.Dialog(_("System information"), parent)
-        dialog.resize(600, 400)
-        txtbuffer = gtk.TextBuffer()
-        from bleachbit import Diagnostic
-        txt = Diagnostic.diagnostic_info()
-        txtbuffer.set_text(txt)
-        textview = gtk.TextView(txtbuffer)
-        textview.set_editable(False)
-        swindow = gtk.ScrolledWindow()
-        swindow.set_policy(gtk.POLICY_AUTOMATIC, gtk.POLICY_AUTOMATIC)
-        swindow.add_with_viewport(textview)
-        dialog.vbox.pack_start(swindow)
-        dialog.add_buttons(
-            gtk.STOCK_COPY, 100, gtk.STOCK_CLOSE, gtk.RESPONSE_CLOSE)
-        dialog.show_all()
-        while True:
-            rc = dialog.run()
-            if 100 == rc:
-                clipboard = gtk.clipboard_get()
-                clipboard.set_text(txt)
-            else:
-                break
-        dialog.hide()
-
-=======
->>>>>>> 826dde6b
     def create_operations_box(self):
         """Create and return the operations box (which holds a tree view)"""
         scrolled_window = Gtk.ScrolledWindow()
